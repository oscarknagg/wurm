--- conflicted
+++ resolved
@@ -3,11 +3,7 @@
 from typing import List
 from time import time
 
-<<<<<<< HEAD
-from config import FOOD_CHANNEL, HEAD_CHANNEL, BODY_CHANNEL
-=======
 from config import FOOD_CHANNEL, HEAD_CHANNEL, BODY_CHANNEL, EPS
->>>>>>> be3b9346
 from wurm.utils import food, head, body, determine_orientations, drop_duplicates
 from wurm._filters import *
 
